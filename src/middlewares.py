from logging import getLogger
from typing import Awaitable, Callable

from fastapi import HTTPException, Request, Response
from fastapi.security import HTTPBearer
from starlette.middleware.base import BaseHTTPMiddleware
from starlette.types import ASGIApp

from src.auth.constants import (
    AUTH_HEADER_MISSING,
    INVALID_TOKEN,
    TOKEN_VERIFICATION_ERROR,
)
from src.firebase import auth, verify_token

logger = getLogger(__name__)

security = HTTPBearer(auto_error=False)


class LimitBodySizeMiddleware(BaseHTTPMiddleware):
    def __init__(self, app: ASGIApp, max_bytes: int) -> None:
        super().__init__(app)
        self.max_bytes = max_bytes

    async def dispatch(
        self, request: Request, call_next: Callable[[Request], Awaitable[Response]]
    ) -> Response:
        body = await request.body()
        if len(body) > self.max_bytes:
            return Response("Payload too large", status_code=413)
        return await call_next(request)


async def verify_token_middleware(
    request: Request, call_next: Callable[[Request], Awaitable[Response]]
) -> Response:
    """
    Middleware to verify Firebase token in request header.

    Args:
        request: FastAPI request object
        call_next: Next middleware/handler in chain

    Returns:
        Response from next handler

    Raises:
        HTTPException: If token is invalid or missing
    """
    try:
        # Skip token verification for certain paths
        if request.url.path in ["/docs", "/redoc", "/openapi.json"]:
            return await call_next(request)

        # Get token from header
        auth_header = request.headers.get("Authorization")
        if not auth_header:
            raise ValueError("No authorization header")

        # Verify token
        token = auth_header.split(" ")[1]
        user_data = verify_token(token)

        # Add user data to request state
        request.state.user = user_data

        return await call_next(request)

    except Exception as e:
        logger.error(f"Token verification failed: {str(e)}")
        # Ensure Response content is a string or bytes, not a dict
        return Response(
            content='{"detail": "Invalid or missing token"}',
            status_code=401,
            media_type="application/json",
        )


class FirebaseAuthMiddleware(BaseHTTPMiddleware):
    """Middleware to handle Firebase authentication and set user UID in request state."""

    async def dispatch(
        self, request: Request, call_next: Callable[[Request], Awaitable[Response]]
    ) -> Response:
        """Process the request and set user UID in request state if authenticated."""
        try:
            logger.info(f"Processing request: {request.url.path}")
            # Skip authentication for certain paths
            if request.url.path in [
                "/api/v1/docs",
                "/api/v1/redoc",
<<<<<<< HEAD
                "/openapi.json",
                "/favicon.ico",
=======
                "/api/v1/openapi.json",
                "/openapi.json",
                "/favicon.ico",
                "/",
>>>>>>> 32b334ab
            ]:
                return await call_next(request)

            auth_header = request.headers.get("Authorization")
            if not auth_header:
                logger.warning(AUTH_HEADER_MISSING)
                raise HTTPException(status_code=401, detail=AUTH_HEADER_MISSING)

            # Remove 'Bearer ' prefix if present
            token = auth_header.replace("Bearer ", "")
            decoded_token = auth.verify_id_token(token)

            # Set user data in request state
            request.state.user = decoded_token
            request.state.uid = decoded_token.get("uid")

            # Process the request
            response = await call_next(request)
            return response

        except ValueError:
            logger.warning(INVALID_TOKEN)
            raise HTTPException(status_code=401, detail=INVALID_TOKEN)
        except Exception as e:
            logger.error(f"{TOKEN_VERIFICATION_ERROR}: {str(e)}")
            raise HTTPException(status_code=401, detail=TOKEN_VERIFICATION_ERROR)<|MERGE_RESOLUTION|>--- conflicted
+++ resolved
@@ -90,15 +90,10 @@
             if request.url.path in [
                 "/api/v1/docs",
                 "/api/v1/redoc",
-<<<<<<< HEAD
-                "/openapi.json",
-                "/favicon.ico",
-=======
                 "/api/v1/openapi.json",
                 "/openapi.json",
                 "/favicon.ico",
                 "/",
->>>>>>> 32b334ab
             ]:
                 return await call_next(request)
 
